package campaigns

import (
	"context"
	"database/sql"
	"fmt"
	"time"

	"github.com/hashicorp/go-multierror"
	"github.com/opentracing/opentracing-go/log"
	"github.com/pkg/errors"
	"github.com/sourcegraph/sourcegraph/cmd/frontend/backend"
	"github.com/sourcegraph/sourcegraph/cmd/repo-updater/repos"
	"github.com/sourcegraph/sourcegraph/internal/api"
	"github.com/sourcegraph/sourcegraph/internal/campaigns"
	"github.com/sourcegraph/sourcegraph/internal/gitserver/protocol"
	"github.com/sourcegraph/sourcegraph/internal/httpcli"
	"github.com/sourcegraph/sourcegraph/internal/trace"
	"github.com/sourcegraph/sourcegraph/internal/vcs/git"
	"github.com/sourcegraph/sourcegraph/schema"
	log15 "gopkg.in/inconshreveable/log15.v2"
)

// NewService returns a Service.
func NewService(store *Store, git GitserverClient, cf *httpcli.Factory) *Service {
	return NewServiceWithClock(store, git, cf, store.Clock())
}

// NewServiceWithClock returns a Service the given clock used
// to generate timestamps.
func NewServiceWithClock(store *Store, git GitserverClient, cf *httpcli.Factory, clock func() time.Time) *Service {
	svc := &Service{store: store, git: git, cf: cf, clock: clock}

	return svc
}

type GitserverClient interface {
	CreateCommitFromPatch(ctx context.Context, req protocol.CreateCommitFromPatchRequest) (string, error)
}

type Service struct {
	store *Store
	git   GitserverClient
	cf    *httpcli.Factory

	clock func() time.Time
}

// CreateCampaignPlanFromPatches creates a CampaignPlan and its associated CampaignJobs from patches
// computed by the caller. There is no diff execution or computation performed during creation of
// the CampaignJobs in this case (unlike when using Runner to create a CampaignPlan from a
// specification).
func (s *Service) CreateCampaignPlanFromPatches(ctx context.Context, patches []campaigns.CampaignPlanPatch, userID int32, useTx bool) (*campaigns.CampaignPlan, error) {
	if userID == 0 {
		return nil, backend.ErrNotAuthenticated
	}
	// Look up all repositories
	reposStore := repos.NewDBStore(s.store.DB(), sql.TxOptions{})
	repoIDs := make([]api.RepoID, len(patches))
	for i, patch := range patches {
		repoIDs[i] = api.RepoID(patch.Repo)
	}
	allRepos, err := reposStore.ListRepos(ctx, repos.StoreListReposArgs{IDs: repoIDs})
	if err != nil {
		return nil, err
	}
	reposByID := make(map[api.RepoID]*repos.Repo, len(patches))
	for _, repo := range allRepos {
		reposByID[repo.ID] = repo
	}
	store := s.store
	if useTx == true {
		tx, err := s.store.Transact(ctx)
		if err != nil {
			return nil, err
		}
		defer tx.Done(&err)
	}

<<<<<<< HEAD
	plan := &campaigns.CampaignPlan{
		CampaignType: campaignTypePatch,
		Arguments:    "", // intentionally empty to avoid needless duplication with CampaignJob diffs
		UserID:       userID,
	}

	err = store.CreateCampaignPlan(ctx, plan)
=======
	plan := &campaigns.CampaignPlan{UserID: userID}
	err = tx.CreateCampaignPlan(ctx, plan)
>>>>>>> a996ae3c
	if err != nil {
		return nil, err
	}

	for _, patch := range patches {
		repo := reposByID[patch.Repo]
		if repo == nil {
			return nil, fmt.Errorf("repository ID %d not found", patch.Repo)
		}
		if !campaigns.IsRepoSupported(&repo.ExternalRepo) {
			continue
		}

		job := &campaigns.CampaignJob{
			CampaignPlanID: plan.ID,
			RepoID:         patch.Repo,
			BaseRef:        patch.BaseRef,
			Rev:            patch.BaseRevision,
			Diff:           patch.Patch,
		}
		if err := store.CreateCampaignJob(ctx, job); err != nil {
			return nil, err
		}
	}

	return plan, nil
}

// CreateCampaign creates the Campaign. When a CampaignPlanID is set on the
// Campaign and the Campaign is not created as a draft, it calls
// CreateChangesetJobs inside the same transaction in which it creates the
// Campaign.
func (s *Service) CreateCampaign(ctx context.Context, c *campaigns.Campaign, draft bool) error {
	var err error
	tr, ctx := trace.New(ctx, "Service.CreateCampaign", fmt.Sprintf("Name: %q", c.Name))
	defer func() {
		tr.SetError(err)
		tr.Finish()
	}()

	if c.Name == "" {
		return ErrCampaignNameBlank
	}

	tx, err := s.store.Transact(ctx)
	if err != nil {
		return err
	}
	defer tx.Done(&err)

	if c.CampaignPlanID != 0 {
		_, err := tx.GetCampaign(ctx, GetCampaignOpts{CampaignPlanID: c.CampaignPlanID})
		if err != nil && err != ErrNoResults {
			return err
		}
		if err != ErrNoResults {
			err = ErrCampaignPlanDuplicate
			return err
		}
	}

	c.CreatedAt = s.clock()
	c.UpdatedAt = c.CreatedAt

	if err = tx.CreateCampaign(ctx, c); err != nil {
		return err
	}

	if c.CampaignPlanID != 0 && c.Branch == "" {
		err = ErrCampaignBranchBlank
		return err
	}

	if c.CampaignPlanID == 0 || draft {
		return nil
	}

	err = s.createChangesetJobsWithStore(ctx, tx, c)
	return err
}

// ErrNoCampaignJobs is returned by CreateCampaign or UpdateCampaign if a
// CampaignPlanID was specified but the CampaignPlan does not have any
// (finished) CampaignJobs.
var ErrNoCampaignJobs = errors.New("cannot create or update a Campaign without any changesets")

func (s *Service) createChangesetJobsWithStore(ctx context.Context, store *Store, c *campaigns.Campaign) error {
	if c.CampaignPlanID == 0 {
		return errors.New("cannot create changesets for campaign with no campaign plan")
	}

	jobs, _, err := store.ListCampaignJobs(ctx, ListCampaignJobsOpts{
		CampaignPlanID:            c.CampaignPlanID,
		Limit:                     -1,
		OnlyWithDiff:              true,
		OnlyUnpublishedInCampaign: c.ID,
	})
	if err != nil {
		return err
	}

	if len(jobs) == 0 {
		return ErrNoCampaignJobs
	}

	for _, job := range jobs {
		changesetJob := &campaigns.ChangesetJob{
			CampaignID:    c.ID,
			CampaignJobID: job.ID,
		}
		err = store.CreateChangesetJob(ctx, changesetJob)
		if err != nil {
			return err
		}
	}

	return nil
}

// RunChangesetJob will run the given ChangesetJob for the given campaign. It
// is idempotent and if the job has already been run it will not be rerun.
func RunChangesetJob(
	ctx context.Context,
	clock func() time.Time,
	store *Store,
	gitClient GitserverClient,
	cf *httpcli.Factory,
	c *campaigns.Campaign,
	job *campaigns.ChangesetJob,
) (err error) {
	// Store should already have an open transaction but ensure here anyway
	store, err = store.Transact(ctx)
	if err != nil {
		return errors.Wrap(err, "creating transaction")
	}

	tr, ctx := trace.New(ctx, "service.RunChangesetJob", fmt.Sprintf("job_id: %d", job.ID))
	defer func() {
		tr.SetError(err)
		tr.Finish()
	}()
	tr.LogFields(log.Bool("completed", job.SuccessfullyCompleted()), log.Int64("job_id", job.ID), log.Int64("campaign_id", c.ID))

	if job.SuccessfullyCompleted() {
		log15.Info("ChangesetJob already completed", "id", job.ID)
		return nil
	}

	// We'll always run a final update but in the happy path it will run as
	// part of a transaction in which case we don't want to run it again in
	// the defer below
	var changesetJobUpdated bool
	runFinalUpdate := func(ctx context.Context, store *Store) {
		if changesetJobUpdated {
			// Don't run again
			return
		}
		if err != nil {
			job.Error = err.Error()
		}
		job.FinishedAt = clock()

		if e := store.UpdateChangesetJob(ctx, job); e != nil {
			if err == nil {
				err = e
			} else {
				err = multierror.Append(err, e)
			}
		}
		changesetJobUpdated = true
	}
	defer runFinalUpdate(ctx, store)

	job.StartedAt = clock()

	campaignJob, err := store.GetCampaignJob(ctx, GetCampaignJobOpts{ID: job.CampaignJobID})
	if err != nil {
		return err
	}

	reposStore := repos.NewDBStore(store.DB(), sql.TxOptions{})
	rs, err := reposStore.ListRepos(ctx, repos.StoreListReposArgs{IDs: []api.RepoID{api.RepoID(campaignJob.RepoID)}})
	if err != nil {
		return err
	}
	if len(rs) != 1 {
		return errors.Errorf("repo not found: %d", campaignJob.RepoID)
	}
	repo := rs[0]

	branch := c.Branch
	ensureUniqueRef := true
	if job.Branch != "" {
		// If job.Branch is set that means this method has already been
		// executed for the given job. In that case, we want to use job.Branch
		// as the ref, since we created it, and not fallback to another ref.
		branch = job.Branch
		ensureUniqueRef = false
	}

	ref, err := gitClient.CreateCommitFromPatch(ctx, protocol.CreateCommitFromPatchRequest{
		Repo:       api.RepoName(repo.Name),
		BaseCommit: campaignJob.Rev,
		// IMPORTANT: We add a trailing newline here, otherwise `git apply`
		// will fail with "corrupt patch at line <N>" where N is the last line.
		Patch:     campaignJob.Diff + "\n",
		TargetRef: branch,
		UniqueRef: ensureUniqueRef,
		CommitInfo: protocol.PatchCommitInfo{
			Message:     c.Name,
			AuthorName:  "Sourcegraph Bot",
			AuthorEmail: "campaigns@sourcegraph.com",
			Date:        job.CreatedAt,
		},
		// We use unified diffs, not git diffs, which means they're missing the
		// `a/` and `/b` filename prefixes. `-p0` tells `git apply` to not
		// expect and strip prefixes.
		// Since we also produce diffs manually, we might not have context lines,
		// so we need to disable that check with `--unidiff-zero`.
		GitApplyArgs: []string{"-p0", "--unidiff-zero"},
		Push:         true,
	})
	if err != nil {
		if diffErr, ok := err.(*protocol.CreateCommitFromPatchError); ok {
			return errors.Errorf("creating commit from patch for repo %q: %q (command: %q, output: %q)",
				diffErr.RepositoryName, diffErr.InternalError, diffErr.Command, diffErr.CombinedOutput)
		}
		return err
	}
	if job.Branch != "" && job.Branch != ref {
		return fmt.Errorf("ref %q doesn't match ChangesetJob's branch %q", ref, job.Branch)
	}
	job.Branch = ref

	var externalService *repos.ExternalService
	{
		args := repos.StoreListExternalServicesArgs{IDs: repo.ExternalServiceIDs()}

		es, err := reposStore.ListExternalServices(ctx, args)
		if err != nil {
			return err
		}

		for _, e := range es {
			cfg, err := e.Configuration()
			if err != nil {
				return err
			}

			switch cfg := cfg.(type) {
			case *schema.GitHubConnection:
				if cfg.Token != "" {
					externalService = e
				}
			case *schema.BitbucketServerConnection:
				if cfg.Token != "" {
					externalService = e
				}
			}
			if externalService != nil {
				break
			}
		}
	}

	if externalService == nil {
		return errors.Errorf("no external services found for repo %q", repo.Name)
	}

	src, err := repos.NewSource(externalService, cf)
	if err != nil {
		return err
	}

	baseRef := "refs/heads/master"
	if campaignJob.BaseRef != "" {
		baseRef = campaignJob.BaseRef
	}

	cs := repos.Changeset{
		Title:   c.Name,
		Body:    c.Description,
		BaseRef: baseRef,
		HeadRef: git.EnsureRefPrefix(ref),
		Repo:    repo,
		Changeset: &campaigns.Changeset{
			RepoID:      repo.ID,
			CampaignIDs: []int64{job.CampaignID},
		},
	}

	ccs, ok := src.(repos.ChangesetSource)
	if !ok {
		return errors.Errorf("creating changesets on code host of repo %q is not implemented", repo.Name)
	}

	// TODO: If we're updating the changeset, there's a race condition here.
	// It's possible that `CreateChangeset` doesn't return the newest head ref
	// commit yet, because the API of the codehost doesn't return it yet.
	exists, err := ccs.CreateChangeset(ctx, &cs)
	if err != nil {
		return errors.Wrap(err, "creating changeset")
	}
	// If the Changeset already exists and our source can update it, we try to update it
	if exists {
		outdated, err := isOutdated(&cs)
		if err != nil {
			return errors.Wrap(err, "could not determine whether changeset needs update")
		}

		if outdated {
			err := ccs.UpdateChangeset(ctx, &cs)
			if err != nil {
				return errors.Wrap(err, "updating changeset")
			}
		}
	}

	// We keep a clone because CreateChangesets might overwrite the changeset
	// with outdated metadata.
	clone := cs.Changeset.Clone()
	events := clone.Events()
	clone.SetDerivedState(events)
	if err = store.CreateChangesets(ctx, clone); err != nil {
		if _, ok := err.(AlreadyExistError); !ok {
			return err
		}

		// Changeset already exists and the call to CreateChangesets overwrote
		// the Metadata field with the metadata in the database that's possibly
		// outdated.
		// We restore the newest metadata returned by the
		// `ccs.CreateChangesets` call above and then update the Changeset in
		// the database.
		if err := clone.SetMetadata(cs.Changeset.Metadata); err != nil {
			return errors.Wrap(err, "setting changeset metadata")
		}
		events = clone.Events()
		clone.SetDerivedState(events)
		if err = store.UpdateChangesets(ctx, clone); err != nil {
			return err
		}
	}
	// the events don't have the changesetID yet, because it's not known at the point of cloning
	for _, e := range events {
		e.ChangesetID = clone.ID
	}
	if err := store.UpsertChangesetEvents(ctx, events...); err != nil {
		log15.Error("UpsertChangesetEvents", "err", err)
		return err
	}

	c.ChangesetIDs = append(c.ChangesetIDs, clone.ID)
	if err = store.UpdateCampaign(ctx, c); err != nil {
		return err
	}

	job.ChangesetID = clone.ID
	runFinalUpdate(ctx, store)
	return
}

// ErrCloseProcessingCampaign is returned by CloseCampaign if the Campaign has
// been published at the time of closing but its ChangesetJobs have not
// finished execution.
var ErrCloseProcessingCampaign = errors.New("cannot delete a Campaign while changesets are being created on codehosts")

// CloseCampaign closes the Campaign with the given ID if it has not been closed yet.
func (s *Service) CloseCampaign(ctx context.Context, id int64, closeChangesets bool) (campaign *campaigns.Campaign, err error) {
	traceTitle := fmt.Sprintf("campaign: %d, closeChangesets: %t", id, closeChangesets)
	tr, ctx := trace.New(ctx, "service.CloseCampaign", traceTitle)
	defer func() {
		tr.SetError(err)
		tr.Finish()
	}()

	transaction := func() (err error) {
		tx, err := s.store.Transact(ctx)
		if err != nil {
			return err
		}
		defer tx.Done(&err)

		processing, err := campaignIsProcessing(ctx, tx, id)
		if err != nil {
			return err
		}
		if processing {
			err = ErrDeleteProcessingCampaign
			return err
		}

		campaign, err = tx.GetCampaign(ctx, GetCampaignOpts{ID: id})
		if err != nil {
			return errors.Wrap(err, "getting campaign")
		}

		if !campaign.ClosedAt.IsZero() {
			return nil
		}

		campaign.ClosedAt = time.Now().UTC()

		return tx.UpdateCampaign(ctx, campaign)
	}

	err = transaction()
	if err != nil {
		return nil, err
	}

	if closeChangesets {
		go func() {
			ctx := trace.ContextWithTrace(context.Background(), tr)

			cs, _, err := s.store.ListChangesets(ctx, ListChangesetsOpts{
				CampaignID: campaign.ID,
				Limit:      -1,
			})
			if err != nil {
				log15.Error("ListChangesets", "err", err)
				return
			}

			// Close only the changesets that are open
			err = s.CloseOpenChangesets(ctx, cs)
			if err != nil {
				log15.Error("CloseCampaignChangesets", "err", err)
			}
		}()
	}

	return campaign, nil
}

// PublishCampaign publishes the Campaign with the given ID
// by turning the CampaignJobs attached to the CampaignPlan of
// the Campaign into ChangesetJobs and enqueuing them
func (s *Service) PublishCampaign(ctx context.Context, id int64) (campaign *campaigns.Campaign, err error) {
	traceTitle := fmt.Sprintf("campaign: %d", id)
	tr, ctx := trace.New(ctx, "service.PublishCampaign", traceTitle)
	defer func() {
		tr.SetError(err)
		tr.Finish()
	}()

	tx, err := s.store.Transact(ctx)
	if err != nil {
		return nil, err
	}
	defer tx.Done(&err)

	campaign, err = tx.GetCampaign(ctx, GetCampaignOpts{ID: id})
	if err != nil {
		return nil, errors.Wrap(err, "getting campaign")
	}
	return campaign, s.createChangesetJobsWithStore(ctx, tx, campaign)
}

// ErrDeleteProcessingCampaign is returned by DeleteCampaign if the Campaign
// has been published at the time of deletion but its ChangesetJobs have not
// finished execution.
var ErrDeleteProcessingCampaign = errors.New("cannot delete a Campaign while changesets are being created on codehosts")

// DeleteCampaign deletes the Campaign with the given ID if it hasn't been
// deleted yet. If closeChangesets is true, the changesets associated with the
// Campaign will be closed on the codehosts.
func (s *Service) DeleteCampaign(ctx context.Context, id int64, closeChangesets bool) (err error) {
	traceTitle := fmt.Sprintf("campaign: %d, closeChangesets: %t", id, closeChangesets)
	tr, ctx := trace.New(ctx, "service.DeleteCampaign", traceTitle)
	defer func() {
		tr.SetError(err)
		tr.Finish()
	}()

	transaction := func() (cs []*campaigns.Changeset, err error) {
		tx, err := s.store.Transact(ctx)
		if err != nil {
			return nil, err
		}
		defer tx.Done(&err)

		processing, err := campaignIsProcessing(ctx, tx, id)
		if err != nil {
			return nil, err
		}
		if processing {
			return nil, ErrDeleteProcessingCampaign
		}

		// If we don't have to close the changesets, we can simply delete the
		// Campaign and return. The triggers in the database will remove the
		// campaign's ID from the changesets' CampaignIDs.
		if !closeChangesets {
			return nil, tx.DeleteCampaign(ctx, id)
		}

		// First load the Changesets with the given campaignID, before deleting
		// the campaign would remove the association.
		cs, _, err = s.store.ListChangesets(ctx, ListChangesetsOpts{
			CampaignID: id,
			Limit:      -1,
		})
		if err != nil {
			return nil, err
		}

		// Remove the association manually, since we'll update the Changesets in
		// the database, after closing them and we can't update them with an
		// invalid CampaignID.
		for _, c := range cs {
			c.RemoveCampaignID(id)
		}

		return cs, s.store.DeleteCampaign(ctx, id)
	}

	cs, err := transaction()
	if err != nil {
		return err
	}

	go func() {
		ctx := trace.ContextWithTrace(context.Background(), tr)
		err := s.CloseOpenChangesets(ctx, cs)
		if err != nil {
			log15.Error("CloseCampaignChangesets", "err", err)
		}
	}()

	return nil
}

// CloseOpenChangesets closes the given Changesets on their respective codehosts and syncs them.
func (s *Service) CloseOpenChangesets(ctx context.Context, cs []*campaigns.Changeset) (err error) {
	cs = selectChangesets(cs, func(c *campaigns.Changeset) bool {
		return c.ExternalState == campaigns.ChangesetStateOpen
	})

	if len(cs) == 0 {
		return nil
	}

	reposStore := repos.NewDBStore(s.store.DB(), sql.TxOptions{})
	syncer := ChangesetSyncer{
		ReposStore:  reposStore,
		Store:       s.store,
		HTTPFactory: s.cf,
	}

	bySource, err := syncer.GroupChangesetsBySource(ctx, cs...)
	if err != nil {
		return err
	}

	errs := &multierror.Error{}
	for _, s := range bySource {
		for _, c := range s.Changesets {
			if err := s.CloseChangeset(ctx, c); err != nil {
				errs = multierror.Append(errs, err)
			}
		}
	}

	if len(errs.Errors) != 0 {
		return errs
	}

	// Here we need to sync the just-closed changesets (even though
	// CloseChangesets updates the given Changesets too), because closing a
	// Changeset often produces a ChangesetEvent on the codehost and if we were
	// to close the Changesets and not update the events (which is what
	// SyncChangesetsWithSources does) our burndown chart will be outdated
	// until the next run of campaigns.Syncer.
	return syncer.SyncChangesetsWithSources(ctx, bySource)
}

// CreateChangesetJobForCampaignJob creates a ChangesetJob for the
// CampaignJob with the given ID. The CampaignJob has to belong to a
// CampaignPlan that was attached to a Campaign.
func (s *Service) CreateChangesetJobForCampaignJob(ctx context.Context, campaignJobID int64) (err error) {
	traceTitle := fmt.Sprintf("campaignJob: %d", campaignJobID)
	tr, ctx := trace.New(ctx, "service.CreateChangesetJobForCampaignJob", traceTitle)
	defer func() {
		tr.SetError(err)
		tr.Finish()
	}()

	job, err := s.store.GetCampaignJob(ctx, GetCampaignJobOpts{ID: campaignJobID})
	if err != nil {
		return err
	}

	campaign, err := s.store.GetCampaign(ctx, GetCampaignOpts{CampaignPlanID: job.CampaignPlanID})
	if err != nil {
		return err
	}

	tx, err := s.store.Transact(ctx)
	if err != nil {
		return err
	}
	defer tx.Done(&err)

	existing, err := tx.GetChangesetJob(ctx, GetChangesetJobOpts{
		CampaignID:    campaign.ID,
		CampaignJobID: job.ID,
	})
	if err != nil && err != ErrNoResults {
		return err
	}
	if existing != nil {
		// Already exists
		return nil
	}

	changesetJob := &campaigns.ChangesetJob{
		CampaignID:    campaign.ID,
		CampaignJobID: job.ID,
	}
	err = tx.CreateChangesetJob(ctx, changesetJob)
	if err != nil {
		return err
	}
	return nil
}

// ErrUpdateProcessingCampaign is returned by UpdateCampaign if the Campaign
// has been published at the time of update but its ChangesetJobs have not
// finished execution.
var ErrUpdateProcessingCampaign = errors.New("cannot update a Campaign while changesets are being created on codehosts")

type UpdateCampaignArgs struct {
	Campaign    int64
	Name        *string
	Description *string
	Branch      *string
	Plan        *int64
}

// ErrCampaignNameBlank is returned by CreateCampaign or UpdateCampaign if the
// specified Campaign name is blank.
var ErrCampaignNameBlank = errors.New("Campaign title cannot be blank")

// ErrCampaignBranchBlank is returned by CreateCampaign if the specified Campaign's
// branch is blank. This is only enforced when creating published campaigns with a plan.
var ErrCampaignBranchBlank = errors.New("Campaign branch cannot be blank")

// ErrPublishedCampaignBranchChange is returned by UpdateCampaign if there is an
// attempt to change the branch of a published campaign with a plan (or a campaign with individually published changesets).
var ErrPublishedCampaignBranchChange = errors.New("Published campaign branch cannot be changed")

// ErrCampaignPlanDuplicate is return by CreateCampaign or UpdateCampaign if the specified campaign plan
// is already attached to another campaign.
var ErrCampaignPlanDuplicate = errors.New("Campaign cannot use the same plan as another campaign")

// UpdateCampaign updates the Campaign with the given arguments.
func (s *Service) UpdateCampaign(ctx context.Context, args UpdateCampaignArgs) (campaign *campaigns.Campaign, detachedChangesets []*campaigns.Changeset, err error) {
	traceTitle := fmt.Sprintf("campaign: %d", args.Campaign)
	tr, ctx := trace.New(ctx, "service.UpdateCampaign", traceTitle)
	defer func() {
		tr.SetError(err)
		tr.Finish()
	}()

	tx, err := s.store.Transact(ctx)
	if err != nil {
		return nil, nil, err
	}

	defer tx.Done(&err)

	campaign, err = tx.GetCampaign(ctx, GetCampaignOpts{ID: args.Campaign})
	if err != nil {
		return nil, nil, errors.Wrap(err, "getting campaign")
	}

	var updateAttributes, updatePlanID, updateBranch bool

	if args.Name != nil && campaign.Name != *args.Name {
		if *args.Name == "" {
			return nil, nil, ErrCampaignNameBlank
		}

		campaign.Name = *args.Name
		updateAttributes = true
	}

	if args.Description != nil && campaign.Description != *args.Description {
		campaign.Description = *args.Description
		updateAttributes = true
	}

	oldPlanID := campaign.CampaignPlanID
	if args.Plan != nil && oldPlanID != *args.Plan {
		// Check there is no other campaign attached to the args.Plan.
		_, err = tx.GetCampaign(ctx, GetCampaignOpts{CampaignPlanID: *args.Plan})
		if err != nil && err != ErrNoResults {
			return nil, nil, err
		}
		if err != ErrNoResults {
			return nil, nil, ErrCampaignPlanDuplicate
		}

		campaign.CampaignPlanID = *args.Plan
		updatePlanID = true
	}

	if args.Branch != nil && campaign.Branch != *args.Branch {
		if *args.Branch == "" {
			return nil, nil, ErrCampaignBranchBlank
		}

		campaign.Branch = *args.Branch
		updateBranch = true
	}

	if !updateAttributes && !updatePlanID && !updateBranch {
		return campaign, nil, nil
	}

	status, err := tx.GetCampaignStatus(ctx, campaign.ID)
	if err != nil {
		return nil, nil, err
	}

	if status.Processing() {
		return nil, nil, ErrUpdateProcessingCampaign
	}

	published, err := campaignPublished(ctx, tx, campaign.ID)
	if err != nil {
		return nil, nil, err
	}
	partiallyPublished := !published && status.Total != 0

	if campaign.CampaignPlanID != 0 && updateBranch {
		if published || partiallyPublished {
			return nil, nil, ErrPublishedCampaignBranchChange
		}
	}

	if !published && !partiallyPublished {
		// If the campaign hasn't been published yet and no Changesets have
		// been individually published (through the `PublishChangeset`
		// mutation), we can simply update the attributes on the Campaign
		// because no ChangesetJobs have been created yet that need updating.
		return campaign, nil, tx.UpdateCampaign(ctx, campaign)
	}

	// If we do have to update ChangesetJobs/Changesets, here's a fast path: if
	// we don't update the CampaignPlan, we don't need to rewire ChangesetJobs,
	// but only update name/description if they changed.
	if !updatePlanID && updateAttributes {
		err := tx.UpdateCampaign(ctx, campaign)
		if err != nil {
			return campaign, nil, err
		}
		return campaign, nil, tx.ResetChangesetJobs(ctx, campaign.ID)
	}

	diff, err := computeCampaignUpdateDiff(ctx, tx, campaign, oldPlanID, updateAttributes)
	if err != nil {
		return nil, nil, err
	}

	for _, c := range diff.Update {
		err := tx.UpdateChangesetJob(ctx, c)
		if err != nil {
			return nil, nil, errors.Wrap(err, "updating changeset job")
		}
	}

	// When we're doing a partial update and only update the Changesets that
	// have already been published, we don't want to create new ChangesetJobs,
	// since they would be processed and publish the other Changesets.
	if !partiallyPublished {
		for _, c := range diff.Create {
			err := tx.CreateChangesetJob(ctx, c)
			if err != nil {
				return nil, nil, err
			}
		}
	}

	var changesetsToCloseAndDetach []int64
	for _, j := range diff.Delete {
		err := tx.DeleteChangesetJob(ctx, j.ID)
		if err != nil {
			return nil, nil, err
		}
		changesetsToCloseAndDetach = append(changesetsToCloseAndDetach, j.ChangesetID)
	}

	if len(changesetsToCloseAndDetach) == 0 {
		return campaign, nil, tx.UpdateCampaign(ctx, campaign)
	}

	changesets, _, err := tx.ListChangesets(ctx, ListChangesetsOpts{
		IDs: changesetsToCloseAndDetach,
	})
	if err != nil {
		return nil, nil, errors.Wrap(err, "listing changesets to close and detach")
	}

	for _, c := range changesets {
		c.RemoveCampaignID(campaign.ID)
		campaign.RemoveChangesetID(c.ID)
	}

	if err = tx.UpdateChangesets(ctx, changesets...); err != nil {
		return nil, nil, errors.Wrap(err, "updating changesets")
	}

	return campaign, changesets, tx.UpdateCampaign(ctx, campaign)
}

// campaignPublished returns true if all ChangesetJobs have been created yet
// (they might still be processing).
func campaignPublished(ctx context.Context, store *Store, campaign int64) (bool, error) {
	changesetCreation, err := store.GetLatestChangesetJobCreatedAt(ctx, campaign)
	if err != nil {
		return false, errors.Wrap(err, "getting latest changesetjob creation time")
	}
	// GetLatestChangesetJobCreatedAt returns a zero time.Time if not all
	// ChangesetJobs have been created yet.
	return !changesetCreation.IsZero(), nil
}

type campaignUpdateDiff struct {
	Delete []*campaigns.ChangesetJob
	Update []*campaigns.ChangesetJob
	Create []*campaigns.ChangesetJob
}

// repoGroup is a group of entities involved in a Campaign that are associated
// with the same repository.
type repoGroup struct {
	changesetJob   *campaigns.ChangesetJob
	campaignJob    *campaigns.CampaignJob
	newCampaignJob *campaigns.CampaignJob
	changeset      *campaigns.Changeset
}

func computeCampaignUpdateDiff(
	ctx context.Context,
	tx *Store,
	campaign *campaigns.Campaign,
	oldPlanID int64,
	updateAttributes bool,
) (*campaignUpdateDiff, error) {
	diff := &campaignUpdateDiff{}

	changesetJobs, _, err := tx.ListChangesetJobs(ctx, ListChangesetJobsOpts{
		CampaignID: campaign.ID,
		Limit:      -1,
	})
	if err != nil {
		return nil, errors.Wrap(err, "listing changesets jobs")
	}

	changesets, _, err := tx.ListChangesets(ctx, ListChangesetsOpts{
		CampaignID: campaign.ID,
		Limit:      -1,
	})
	if err != nil {
		return nil, errors.Wrap(err, "listing changesets")
	}

	// We need OnlyWithDiff because we don't create ChangesetJobs for others.
	campaignJobs, _, err := tx.ListCampaignJobs(ctx, ListCampaignJobsOpts{
		CampaignPlanID: oldPlanID,
		Limit:          -1,
		OnlyWithDiff:   true,
	})
	if err != nil {
		return nil, errors.Wrap(err, "listing campaign jobs")
	}

	newCampaignJobs, _, err := tx.ListCampaignJobs(ctx, ListCampaignJobsOpts{
		CampaignPlanID: campaign.CampaignPlanID,
		Limit:          -1,
		OnlyWithDiff:   true,
	})
	if err != nil {
		return nil, errors.Wrap(err, "listing new campaign jobs")
	}

	if len(newCampaignJobs) == 0 {
		return nil, ErrNoCampaignJobs
	}

	// We need to determine which current ChangesetJobs we want to keep and
	// which ones we want to delete.
	// We can find out which ones we want to keep by looking at the RepoID of
	// their CampaignJobs.

	byRepoID, err := mergeByRepoID(changesetJobs, campaignJobs, changesets)
	if err != nil {
		return nil, err
	}

	for _, j := range newCampaignJobs {
		if group, ok := byRepoID[j.RepoID]; ok {
			group.newCampaignJob = j
		} else {
			// If we have new CampaignJobs that don't match an existing
			// ChangesetJob we need to create new ChangesetJobs.
			diff.Create = append(diff.Create, &campaigns.ChangesetJob{
				CampaignID:    campaign.ID,
				CampaignJobID: j.ID,
			})
		}
	}

	for _, group := range byRepoID {
		// Either we _don't_ have a matching _new_ CampaignJob, then we delete
		// the ChangesetJob and detach & close Changeset.
		if group.newCampaignJob == nil {
			diff.Delete = append(diff.Delete, group.changesetJob)
			continue
		}

		// Or we have a matching _new_ CampaignJob, then we keep the
		// ChangesetJob around, but need to rewire it.
		group.changesetJob.CampaignJobID = group.newCampaignJob.ID

		//  And, if the {Diff,Rev,BaseRef,Description} are different, we  need to
		// update the Changeset on the codehost...
		if updateAttributes || campaignJobsDiffer(group.newCampaignJob, group.campaignJob) {
			// .. but if we already have a Changeset and that is merged, we
			// don't want to update it...
			if group.changeset != nil {
				s := group.changeset.ExternalState
				if s == campaigns.ChangesetStateMerged || s == campaigns.ChangesetStateClosed {
					// Note: in the future we want to create a new ChangesetJob here.
					continue
				}
			}

			// if we do want to update it, we _reset_ the ChangesetJob, so it
			// gets run again when RunChangesetJobs is called after
			// UpdateCampaign.
			group.changesetJob.Reset()
		}

		diff.Update = append(diff.Update, group.changesetJob)
	}

	return diff, nil
}

// campaignJobsDiffer returns true if the CampaignJobs differ in a way that
// requires updating the Changeset on the codehost.
func campaignJobsDiffer(a, b *campaigns.CampaignJob) bool {
	return a.Diff != b.Diff ||
		a.Rev != b.Rev ||
		a.BaseRef != b.BaseRef
}

func selectChangesets(cs []*campaigns.Changeset, predicate func(*campaigns.Changeset) bool) []*campaigns.Changeset {
	i := 0
	for _, c := range cs {
		if predicate(c) {
			cs[i] = c
			i++
		}
	}

	return cs[:i]
}

func isOutdated(c *repos.Changeset) (bool, error) {
	currentTitle, err := c.Changeset.Title()
	if err != nil {
		return false, err
	}

	if currentTitle != c.Title {
		return true, nil
	}

	currentBody, err := c.Changeset.Body()
	if err != nil {
		return false, err
	}

	if currentBody != c.Body {
		return true, nil
	}

	currentBaseRef, err := c.Changeset.BaseRef()
	if err != nil {
		return false, err
	}

	if git.EnsureRefPrefix(currentBaseRef) != git.EnsureRefPrefix(c.BaseRef) {
		return true, nil
	}

	return false, nil
}

func mergeByRepoID(
	chs []*campaigns.ChangesetJob,
	cas []*campaigns.CampaignJob,
	cs []*campaigns.Changeset,
) (map[api.RepoID]*repoGroup, error) {
	jobs := make(map[api.RepoID]*repoGroup, len(chs))

	byID := make(map[int64]*campaigns.CampaignJob, len(cas))
	for _, j := range cas {
		byID[j.ID] = j
	}

	for _, j := range chs {
		caj, ok := byID[j.CampaignJobID]
		if !ok {
			return nil, fmt.Errorf("CampaignJob with ID %d cannot be found for ChangesetJob %d", j.CampaignJobID, j.ID)
		}
		jobs[caj.RepoID] = &repoGroup{changesetJob: j, campaignJob: caj}
	}

	for _, c := range cs {
		if j, ok := jobs[c.RepoID]; ok {
			j.changeset = c
		}
	}

	return jobs, nil
}

func campaignIsProcessing(ctx context.Context, store *Store, campaign int64) (bool, error) {
	status, err := store.GetCampaignStatus(ctx, campaign)
	if err != nil {
		return false, err
	}
	return status.Processing(), nil
}<|MERGE_RESOLUTION|>--- conflicted
+++ resolved
@@ -70,25 +70,15 @@
 	}
 	store := s.store
 	if useTx == true {
-		tx, err := s.store.Transact(ctx)
+		store, err := s.store.Transact(ctx)
 		if err != nil {
 			return nil, err
 		}
-		defer tx.Done(&err)
-	}
-
-<<<<<<< HEAD
-	plan := &campaigns.CampaignPlan{
-		CampaignType: campaignTypePatch,
-		Arguments:    "", // intentionally empty to avoid needless duplication with CampaignJob diffs
-		UserID:       userID,
-	}
-
+		defer store.Done(&err)
+	}
+
+	plan := &campaigns.CampaignPlan{UserID: userID}
 	err = store.CreateCampaignPlan(ctx, plan)
-=======
-	plan := &campaigns.CampaignPlan{UserID: userID}
-	err = tx.CreateCampaignPlan(ctx, plan)
->>>>>>> a996ae3c
 	if err != nil {
 		return nil, err
 	}
