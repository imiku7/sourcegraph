--- conflicted
+++ resolved
@@ -110,11 +110,7 @@
 	// If this step fails, we are still in a recoverable state (it is safe to execute
 	// this codepath again, or the next user login will be possible with username and
 	// afterwards we will add a row to the DB).
-<<<<<<< HEAD
-	newUser, err := store.Users.Create(actor.UID, actor.Email, args.Username, args.DisplayName, "", args.AvatarURL)
-=======
-	newUser, err := store.Users.Create(ctx, actor.UID, actor.Email, args.Username, args.DisplayName, args.AvatarURL)
->>>>>>> 8c41f572
+	newUser, err := store.Users.Create(ctx, actor.UID, actor.Email, args.Username, args.DisplayName, "", args.AvatarURL)
 	if err != nil {
 		return nil, err
 	}
